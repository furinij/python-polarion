<<<<<<< HEAD
import atexit
=======
from zeep import Client
from zeep.plugins import HistoryPlugin
from zeep.transports import Transport
from lxml.etree import Element
from lxml import etree
import requests
>>>>>>> 3738d23f
import re
from urllib.parse import urljoin

import requests
from zeep import Client
from zeep.plugins import HistoryPlugin

from .project import Project

_baseServiceUrl = 'ws/services'


class Polarion(object):
    """
    Create a Polarion client which communicates to the Polarion server.

    :param polarion_url: The base URL for the polarion instance. For example http://example/com/polarion
    :param user: The user name to login
    :param password: The password for that user
    :param static_service_list: Set to True when this class may not use a request to get the services list
    :param skip_cert_verification: Set to True to skip certification validation for TLS connection

    """

    def __init__(self, polarion_url, user, password, static_service_list=False, skip_cert_verification=False):
        self.user = user
        self.password = password
        self.url = polarion_url
        self.skip_cert_verification = skip_cert_verification

        self.services = {}

        if not self.url.endswith('/'):
            self.url += '/'
        self.url = urljoin(self.url, _baseServiceUrl)

        if static_service_list:
            self._getStaticServices()
        else:
            self._getServices()
        self._createSession()
        self._getTypes()

        atexit.register(self._atexit_cleanup)

    def _atexit_cleanup(self):
        """
        Cleanup function to logout when Python is shutting down.
        :return: None
        """
        self.services['Session']['client'].service.endSession()

    def _getStaticServices(self):
        default_services = ['Session', 'Project', 'Tracker',
                            'Builder', 'Planning', 'TestManagement', 'Security']
        service_base_url = self.url + '/'
        for service in default_services:
            self.services[service] = {'url': urljoin(
                service_base_url, service + 'WebService')}

    def _getServices(self):
        """
        Parse the list of services available in the overview
        """
        service_overview = requests.get(self.url, verify=not self.skip_cert_verification)
        service_base_url = self.url + '/'
        if service_overview.ok:
            services = re.findall(r"(\w+)WebService", service_overview.text)
            for service in services:
                if service not in self.services:
                    self.services[service] = {'url': urljoin(
                        service_base_url, service + 'WebService')}

    def _createSession(self):
        """
        Starts a session with the specified user/password
        """
        if 'Session' in self.services:
            self.history = HistoryPlugin()
            self.services['Session']['client'] = Client(
                self.services['Session']['url'] + '?wsdl', plugins=[self.history], transport=self._getTransport())
            try:
                self.sessionHeaderElement = None
                self.services['Session']['client'].service.logIn(
                    self.user, self.password)
                tree = self.history.last_received['envelope'].getroottree()
                self.sessionHeaderElement = tree.find(
                    './/{http://ws.polarion.com/session}sessionID')
            except Exception:
                raise Exception(
                    f'Could not log in to Polarion for user {self.user}')
            if self.sessionHeaderElement is not None:
                self._updateServices()
        else:
            raise Exception(
                'Cannot login because WSDL has no SessionWebService')

    def _updateServices(self):
        """
        Updates all services with the correct session ID
        """
        if self.sessionHeaderElement is None:
            raise Exception('Cannot update services when not logged in')
        for service in self.services:
            if service != 'Session':
                if 'client' not in service:
                    self.services[service]['client'] = Client(
                        self.services[service]['url'] + '?wsdl', transport=self._getTransport())
                self.services[service]['client'].set_default_soapheaders(
                    [self.sessionHeaderElement])
            if service == 'Tracker':
                if hasattr(self.services[service]['client'].service, 'addComment'):
                    # allow addComment to be send without title, needed for reply comments
                    self.services[service]['client'].service.addComment._proxy._binding.get(
                        'addComment').input.body.type._element[1].nillable = True
                    self.services[service]['client'].service.getModuleWorkItemUris._proxy._binding.get(
                        'getModuleWorkItemUris').input.body.type._element[1].nillable = True
                    self.services[service]['client'].service.moveWorkItemToDocument._proxy._binding.get(
                        'moveWorkItemToDocument').input.body.type._element[2].nillable = True
            if service == 'Planning':
                self.services[service]['client'].service.createPlan._proxy._binding.get(
                    'createPlan').input.body.type._element[3].nillable = True

    def _getTypes(self):
        # TODO: check if the namespace is always the same
        self.EnumOptionIdType = self.getTypeFromService('TestManagement', 'ns3:EnumOptionId')
        self.TextType = self.getTypeFromService('TestManagement', 'ns1:Text')
        self.ArrayOfTestStepResultType = self.getTypeFromService('TestManagement', 'ns4:ArrayOfTestStepResult')
        self.TestStepResultType = self.getTypeFromService('TestManagement', 'ns4:TestStepResult')
        self.WorkItemType = self.getTypeFromService('Tracker', 'ns2:WorkItem')
        self.LinkedWorkItemType = self.getTypeFromService('Tracker', 'ns2:LinkedWorkItem')
        self.LinkedWorkItemArrayType = self.getTypeFromService('Tracker', 'ns2:ArrayOfLinkedWorkItem')
        self.ArrayOfCustomType = self.getTypeFromService('Tracker', 'ns2:ArrayOfCustom')
        self.CustomType = self.getTypeFromService('Tracker', 'ns2:Custom')
        self.ArrayOfEnumOptionIdType = self.getTypeFromService('Tracker', 'ns2:ArrayOfEnumOptionId')
        self.ArrayOfSubterraURIType = self.getTypeFromService('Tracker', 'ns1:ArrayOfSubterraURI')

    def _getTransport(self):
        """
        Gets the zeep transport object
        """
        transport = Transport()
        transport.session.verify = not self.skip_cert_verification
        return transport

    def hasService(self, name: str):
        """
        Checks if a WSDL service is available
        """
        if name in self.services:
            return True
        return False

    def getService(self, name: str):
        """
        Get a WSDL service client. The name can be 'Trakcer' or 'Session'
        """
        # request user info to see if we're still logged in
        try:
            _user = self.services['Project']['client'].service.getUser(self.user)
        except Exception:
            # if not, create a new session
            self._createSession()

        if name in self.services:
            return self.services[name]['client'].service
        else:
            raise Exception('Service does not exsist')

    def getTypeFromService(self, name: str, type_name):
        """
        """
        if name in self.services:
            return self.services[name]['client'].get_type(type_name)
        else:
            raise Exception('Service does not exsist')

    def getProject(self, project_id):
        """Get a Polarion project

        :param project_id: The ID of the project.
        :return: The request project
        :rtype: Project
        """
        return Project(self, project_id)

    def __repr__(self):
        return f'Polarion client for {self.url} with user {self.user}'

    def __str__(self):
        return f'Polarion client for {self.url} with user {self.user}'<|MERGE_RESOLUTION|>--- conflicted
+++ resolved
@@ -1,13 +1,4 @@
-<<<<<<< HEAD
 import atexit
-=======
-from zeep import Client
-from zeep.plugins import HistoryPlugin
-from zeep.transports import Transport
-from lxml.etree import Element
-from lxml import etree
-import requests
->>>>>>> 3738d23f
 import re
 from urllib.parse import urljoin
 
