import atexit
import re
from urllib.parse import urljoin, urlparse
import requests
from zeep import Client, Transport
from zeep.plugins import HistoryPlugin

from .project import Project
import logging
logger = logging.getLogger(__name__)

_baseServiceUrl = 'ws/services'


class Polarion(object):
    """
    Create a Polarion client which communicates to the Polarion server.

    :param polarion_url: The base URL for the polarion instance. For example http://example/com/polarion
    :param user: The user name to login
    :param password: The password for that user
    :param token: The token to log with token. In this case, no need to set password
    :param static_service_list: Set to True when this class may not use a request to get the services list
    :param verify_certificate: Set to True/False to activate certification validation for TLS connection or provide string with link to certification chain (PEM & x264 encoded)
    :param svn_repo_url: Set to the correct url when the SVN repo is not accessible via <host>/repo. For example http://example/repo_extern
    :param proxy: Set to a proxy address to use a proxy, use the format: proxy='ip:port'
    """

    def __init__(self, polarion_url, user, password=None, token=None, static_service_list=False, verify_certificate=True,
                 svn_repo_url=None, proxy=None, request_session=None):
        self.user = user
        self.password = password
        self.token = token
<<<<<<< HEAD
=======
        self.polarion_url = polarion_url.rstrip('/')  # This will be needed to compose workitem URLs
>>>>>>> 2c85395a
        self.url = polarion_url
        self.verify_certificate = verify_certificate
        self.svn_repo_url = svn_repo_url
        self.proxy = None
        self.request_session = request_session
        if proxy is not None:
            self.proxy = {
                'http': proxy,
                'https': proxy}

        self.services = {}

        if not self.url.endswith('/'):
            self.url += '/'
        self.url = urljoin(self.url, _baseServiceUrl)

        if static_service_list:
            self._getStaticServices()
        else:
            self._getServices()
        self._createSession()
        self._getTypes()

        atexit.register(self._atexit_cleanup)

    def _atexit_cleanup(self):
        """
        Cleanup function to logout when Python is shutting down.
        :return: None
        """
        self.services['Session']['client'].service.endSession()

    def _getStaticServices(self):
        default_services = ['Session', 'Project', 'Tracker',
                            'Builder', 'Planning', 'TestManagement', 'Security']
        service_base_url = self.url + '/'
        for service in default_services:
            self.services[service] = {'url': urljoin(
                service_base_url, service + 'WebService')}

    def _getServices(self):
        """
        Parse the list of services available in the overview
        """
        service_overview = requests.get(self.url, verify=self.verify_certificate)
        service_base_url = self.url + '/'
        if service_overview.ok:
            services = re.findall(r"(\w+)WebService", service_overview.text)
            for service in services:
                if service not in self.services:
                    self.services[service] = {'url': urljoin(
                        service_base_url, service + 'WebService')}

    def _createSession(self):
        """
        Starts a session with the specified user/password
        """
        if 'Session' in self.services:
            self.history = HistoryPlugin()
            self.services['Session']['client'] = Client(
                self.services['Session']['url'] + '?wsdl', plugins=[self.history], transport=self._getTransport())
            if self.proxy is not None:
                self.services['Session']['client'] .transport.session.proxies = self.proxy
            try:
                self.sessionHeaderElement = None
                self.sessionCookieJar = None
                if self.token is not None:
                    self.services['Session']['client'].service.logInWithToken(
                        "AccessToken", "", self.token)
                else:
                    self.services['Session']['client'].service.logIn(
                        self.user, self.password)
                tree = self.history.last_received['envelope'].getroottree()
                self.sessionHeaderElement = tree.find(
                    './/{http://ws.polarion.com/session}sessionID')
                self.sessionCookieJar = self.services['Session']['client'].transport.session.cookies
            except Exception as err:
                logger.error(err)
                raise Exception(
                    f'Could not log in to Polarion for user {self.user}')
            if self.sessionHeaderElement is not None:
                self._updateServices()
        else:
            raise Exception(
                'Cannot login because WSDL has no SessionWebService')

    def _updateServices(self):
        """
        Updates all services with the correct session ID
        """
        if self.sessionHeaderElement is None:
            raise Exception('Cannot update services when not logged in')
        for service in self.services:
            if service != 'Session':
                if 'client' not in service:
                    self.services[service]['client'] = Client(
                        self.services[service]['url'] + '?wsdl', transport=self._getTransport())
                self.services[service]['client'].set_default_soapheaders(
                    [self.sessionHeaderElement])
                if self.proxy is not None:
                    self.services[service]['client'].transport.session.proxies = self.proxy
                self.services[service]['client'].transport.session.cookies = self.sessionCookieJar
            if service == 'Tracker':
                if hasattr(self.services[service]['client'].service, 'addComment'):
                    # allow addComment to be send without title, needed for reply comments
                    self.services[service]['client'].service.addComment._proxy._binding.get(
                        'addComment').input.body.type._element[1].nillable = True
                    self.services[service]['client'].service.getModuleWorkItemUris._proxy._binding.get(
                        'getModuleWorkItemUris').input.body.type._element[1].nillable = True
                    self.services[service]['client'].service.moveWorkItemToDocument._proxy._binding.get(
                        'moveWorkItemToDocument').input.body.type._element[2].nillable = True
                    self.services[service]['client'].service.reuseDocument._proxy._binding.get(
                        'reuseDocument').input.body.type._element[6].nillable = True
                    self.services[service]['client'].service.reuseDocument._proxy._binding.get(
                        'reuseDocument').input.body.type._element[7].nillable = True
            if service == 'Planning':
                self.services[service]['client'].service.createPlan._proxy._binding.get(
                    'createPlan').input.body.type._element[3].nillable = True

    def _getTypes(self):
        # TODO: check if the namespace is always the same
        self.EnumOptionIdType = self.getTypeFromService('TestManagement', 'ns3:EnumOptionId')
        self.TextType = self.getTypeFromService('TestManagement', 'ns1:Text')
        self.ArrayOfTestStepResultType = self.getTypeFromService('TestManagement', 'ns4:ArrayOfTestStepResult')
        self.ArrayOfTestStepType = self.getTypeFromService('TestManagement', 'ns4:ArrayOfTestStep')
        self.TestStepType = self.getTypeFromService('TestManagement', 'ns4:TestStep')
        self.ArrayOfTextType = self.getTypeFromService('TestManagement', 'ns1:ArrayOfText')
        self.TestStepResultType = self.getTypeFromService('TestManagement', 'ns4:TestStepResult')
        self.TestRecordType = self.getTypeFromService('TestManagement', 'ns4:TestRecord')
        self.WorkItemType = self.getTypeFromService('Tracker', 'ns2:WorkItem')
        self.LinkedWorkItemType = self.getTypeFromService('Tracker', 'ns2:LinkedWorkItem')
        self.LinkedWorkItemArrayType = self.getTypeFromService('Tracker', 'ns2:ArrayOfLinkedWorkItem')
        self.ArrayOfCustomType = self.getTypeFromService('Tracker', 'ns2:ArrayOfCustom')
        self.CustomType = self.getTypeFromService('Tracker', 'ns2:Custom')
        self.ArrayOfEnumOptionIdType = self.getTypeFromService('Tracker', 'ns2:ArrayOfEnumOptionId')
        self.ArrayOfSubterraURIType = self.getTypeFromService('Tracker', 'ns1:ArrayOfSubterraURI')

    def _getTransport(self):
        """
        Gets the zeep transport object
        """
        transport = Transport(session=self.request_session)
        transport.session.verify = self.verify_certificate
        return transport

    def hasService(self, name: str):
        """
        Checks if a WSDL service is available
        """
        if name in self.services:
            return True
        return False

    def getClient(self, name: str):
        return self.services['Project']['client']

    def getService(self, name: str):
        """
        Get a WSDL service client. The name can be 'Trakcer' or 'Session'
        """
        # request user info to see if we're still logged in
        try:
            _user = self.services['Project']['client'].service.getUser(self.user)
        except Exception:
            # if not, create a new session
            self._createSession()

        if name in self.services:
            return self.services[name]['client'].service
        else:
            raise Exception('Service does not exsist')

    def getTypeFromService(self, name: str, type_name):
        """
        """
        if name in self.services:
            return self.services[name]['client'].get_type(type_name)
        else:
            raise Exception('Service does not exsist')

    def getProject(self, project_id):
        """Get a Polarion project

        :param project_id: The ID of the project.
        :return: The request project
        :rtype: Project
        """
        return Project(self, project_id)

    def downloadFromSvn(self, url):

        if self.svn_repo_url is not None:
            # user specified new url to try, use that instead of the default value
            orig_url = urlparse(url)
            orig_url_path_without_repo = '/'.join(orig_url.path.split('/')[2:])
            new_root_url = urlparse(self.svn_repo_url)
            new_repo_url = f'{new_root_url.scheme}://{new_root_url.netloc}/{new_root_url.path.strip("/")}/{orig_url_path_without_repo}'
            resp = requests.get(new_repo_url, auth=(self.user, self.password))
            if resp.ok:
                return resp.content
            raise Exception(f'Could not download attachment from {url}. Got error {resp.status_code}: {resp.reason}')
        else:
            # try the url that was given
            resp = requests.get(url, auth=(self.user, self.password))
            if resp.ok:
                return resp.content

            # if that fails then sneakily try downloading it with the default polarion SVN repo user and password
            resp_default = requests.get(url, auth=('polarion', 'aurora'))
            if resp_default.ok:
                return resp_default.content

            # if that also fails, tough luck.
            raise Exception(f'Could not download attachment from {url}. Got error {resp.status_code}: {resp.reason}.\n'
                            f'Trying with the default polarion login details yielded {resp_default.status_code}: {resp_default.reason}')

    def generateHistory(self, uri, ignored_fields=None, field_order=None):

        if not ignored_fields:
            ignored_fields = ['title']

        if not field_order:
            field_order = ['id']

        client = self.getClient('Tracker')

        with client.settings(strict=False):
            return client.service.generateHistory(uri, ignored_fields, field_order)

    def __repr__(self):
        return f'Polarion client for {self.url} with user {self.user}'

    def __str__(self):
        return f'Polarion client for {self.url} with user {self.user}'<|MERGE_RESOLUTION|>--- conflicted
+++ resolved
@@ -31,10 +31,7 @@
         self.user = user
         self.password = password
         self.token = token
-<<<<<<< HEAD
-=======
         self.polarion_url = polarion_url.rstrip('/')  # This will be needed to compose workitem URLs
->>>>>>> 2c85395a
         self.url = polarion_url
         self.verify_certificate = verify_certificate
         self.svn_repo_url = svn_repo_url
