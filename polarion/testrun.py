--- conflicted
+++ resolved
@@ -37,8 +37,7 @@
         self._original_polarion_test_run = copy.deepcopy(self._polarion_test_run)
         self._buildWorkitemFromPolarion()
 
-<<<<<<< HEAD
-=======
+
     @property
     def url(self):
         # extract the project part from url
@@ -63,7 +62,6 @@
             pass
         return url
 
->>>>>>> 2c85395a
     def isCustomFieldAllowed(self, key):
         return True
         
