--- conflicted
+++ resolved
@@ -144,13 +144,6 @@
 
     def _buildWorkitemFromPolarion(self):
         if self._polarion_item is not None and not self._polarion_item.unresolvable:
-<<<<<<< HEAD
-            self._original_polarion = copy.deepcopy(self._polarion_item)  # Refreshes the cache
-            if self._postpone_save is False:  # This will avoid that the data set be lost.
-                for attr, value in self._polarion_item.__dict__.items():
-                    for key in value:
-                        setattr(self, key, value[key])
-=======
             self._original_polarion = copy.deepcopy(self._polarion_item)
             for attr, value in self._polarion_item.__dict__.items():
                 for key in value:
@@ -180,7 +173,6 @@
                             for col_id in range(len(row.values.Text)):
                                 current_row[columns[col_id]] = row.values.Text[col_id].content
                             self._parsed_test_steps.append(current_row)
->>>>>>> 1e60e8fb
         else:
             raise PolarionAccessError(f'Workitem "{self._id}" not retrieved from Polarion'
                                       f' {self._polarion.polarion_url}')
@@ -787,11 +779,8 @@
         """
         Delete the work item in polarion
         This does not remove workitem references from documents
-<<<<<<< HEAD
         :return: Nothing
         :rtype: None
-=======
->>>>>>> 1e60e8fb
         """
         service = self._polarion.getService('Tracker')
         service.deleteWorkItem(self.uri)
