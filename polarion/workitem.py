import copy
import os
from datetime import datetime, date
from enum import Enum

from zeep import xsd

from .base.comments import Comments
from .base.custom_fields import CustomFields
from .factory import Creator
from .user import User


class TestTable(object):
    """
    Uses a Test Workitem template to spawn a Test Table that can be used with the setTestSteps function.
    The constructor creates an empty table, and the methods in this class provide the means to construct a new
    TestSteps Table.
    :param test_template: Workitem to use as template for the new Test Table
    :type test_template: Workitem
    :param clear_table: Whether the test table is to be emptied after copy.
    :type clear_table: bool
    """

    def __init__(self, test_template: 'Workitem', clear_table=True):
        # get the custom fields
        custom_fields = test_template.getAllowedCustomKeys()
        # check if any of the field has the test steps
        assert any(field == 'testSteps' for field in custom_fields)
        service_test = test_template._polarion.getService('TestManagement')
        teststeps_template = service_test.getTestSteps(test_template.uri)
        self.columns = [col.id for col in teststeps_template.keys.EnumOptionId]
        self.steps = test_template._polarion.ArrayOfTestStepType()
        self.step_type = test_template._polarion.TestStepType
        self.array_of_text_type = test_template._polarion.ArrayOfTextType
        self.text_type = test_template._polarion.TextType

    def insert_teststep(self, position, *args):
        """
        Inserts a test step in the position indicated bu the `position` argument. The following parameters correspond to
         the columns that are required by the Test Workitem.
        :param position: Index where the step will be inserted. If the position is -1, then the step is appended.
        :type position: int
        :param *args: test columns that are expected by the Test Workitem.
        :type *args: list of strings
        :return: Nothing
        :rtype: None
        """
        if len(args) != len(self.columns):
            raise RuntimeError(f"The TestStep requires exactly {len(self.columns)} arguments.\n {self.columns}")

        step_values = self.array_of_text_type([self.text_type('text/html', str(args[i]), False) for i, col in enumerate(self.columns)])
        new_step = self.step_type(step_values)

        if position == -1:  # Needed to support append_teststep
            self.steps.TestStep.append(new_step)
        else:
            self.steps.TestStep.insert(position, new_step)

    def append_teststep(self, *args):
        self.insert_teststep(-1, *args)

    def delete_teststep(self, position):
        self.steps.TestStep.delete(position)

    def replace_teststep(self, position, *args):
        self.delete_teststep(position)
        self.insert_teststep(position, *args)


class Workitem(CustomFields, Comments):
    """
    Create a Polarion workitem object either from and id or from an Polarion uri.

    :param polarion: Polarion client object
    :param project: Polarion Project object
    :param id: Workitem ID
    :param uri: Polarion uri
    :param polarion_workitem: Polarion workitem content

    """

    class HyperlinkRoles(Enum):
        """
        Hyperlink reference type enum
        """
        INTERNAL_REF = 'internal reference'
        EXTERNAL_REF = 'external reference'

    def __init__(self, polarion, project=None, id=None, uri=None, new_workitem_type=None, new_workitem_fields=None, polarion_workitem=None):
        if not project:
            if not uri and not polarion_workitem:
                raise Exception('if no project is specified, I need an URI or polarion_workitem!')
            if uri:
                service = polarion.getService('Tracker')
                polarion_workitem = service.getWorkItemByUri(uri)

            polarion_project = polarion_workitem.project.id

            project = polarion.getProject(polarion_project)

        super().__init__(polarion, project, id, uri)
        self._polarion = polarion
        self._project = project
        self._id = id
        self._uri = uri

        service = self._polarion.getService('Tracker')

        if polarion_workitem is not None:
            self._polarion_item = polarion_workitem
            self._id = self._polarion_item.id
        elif self._uri:
            try:
                self._polarion_item = service.getWorkItemByUri(self._uri)
                self._id = self._polarion_item.id
            except Exception:
                raise Exception(
                    f'Cannot find workitem {self._id} in project {self._project.id}')
        elif id is not None:
            try:
                self._polarion_item = service.getWorkItemById(
                    self._project.id, self._id)
            except Exception:
                raise Exception(
                    f'Cannot find workitem {self._id} in project {self._project.id}')
        elif new_workitem_type is not None:
            # construct empty workitem
            self._polarion_item = self._polarion.WorkItemType(
                type=self._polarion.EnumOptionIdType(id=new_workitem_type))
            self._polarion_item.project = self._project.polarion_data

            # get the required field for a new item
            required_features = service.getInitialWorkflowActionForProjectAndType(self._project.id, self._polarion.EnumOptionIdType(id=new_workitem_type))
            if required_features.requiredFeatures is not None:
                # if there are any, go and check if they are all supplied
                if new_workitem_fields is None or not set(required_features.requiredFeatures.item) <= new_workitem_fields.keys():
                    # let the user know with a better error
                    raise Exception(f'New workitem required field: {required_features.requiredFeatures.item} to be filled in using new_workitem_fields')

            if new_workitem_fields is not None:
                for new_field in new_workitem_fields:
                    if new_field in self._polarion_item:
                        self._polarion_item[new_field] = new_workitem_fields[new_field]
                    else:
                        raise Exception(f'{new_field} in new_workitem_fields is not recognised as a workitem field')

            # and create it
            new_uri = service.createWorkItem(self._polarion_item)
            # reload from polarion
            self._polarion_item = service.getWorkItemByUri(new_uri)
            self._id = self._polarion_item.id
        else:
            raise Exception('No id, uri, polarion workitem or new workitem type specified!')

        self._buildWorkitemFromPolarion()

    def _buildWorkitemFromPolarion(self):
        if self._polarion_item is not None and not self._polarion_item.unresolvable:
            self._original_polarion = copy.deepcopy(self._polarion_item)
            for attr, value in self._polarion_item.__dict__.items():
                for key in value:
                    setattr(self, key, value[key])
            self._polarion_test_steps = None
            self._parsed_test_steps = None

        else:
            raise Exception(f'Workitem not retrieved from Polarion')

    def _buildTestStepsFromPolarion(self):
        self._parsed_test_steps = []

        if self._polarion_item is not None and not self._polarion_item.unresolvable:
            try:
                # get the custom fields
                custom_fields = self.getAllowedCustomKeys()
                # check if any of the field has the test steps
                if any(field == 'testSteps' for field in custom_fields):
                    service_test = self._polarion.getService('TestManagement')
                    self._polarion_test_steps = service_test.getTestSteps(self.uri)
            except Exception as  e:
                # fail silently as there are probably not test steps for this workitem
                # todo: logging support
                pass

            if self._polarion_test_steps is not None:
                if self._polarion_test_steps.keys is not None and self._polarion_test_steps.steps:
                    # oh god, parse the test steps...
                    columns = []
                    self._parsed_test_steps = []
                    for col in self._polarion_test_steps.keys.EnumOptionId:
                        columns.append(col.id)
                    # now parse the rows
                    for row in self._polarion_test_steps.steps.TestStep:
                        current_row = {}
                        for col_id in range(len(row.values.Text)):
                            current_row[columns[col_id]] = row.values.Text[col_id].content
                        self._parsed_test_steps.append(current_row)
        else:
            raise Exception(f'Workitem not retrieved from Polarion')

    def getAuthor(self):
        """
        Get the author of the workitem

        :return: Author
        :rtype: User
        """
        if self.author is not None:
            return User(self._polarion, self.author)
        return None

    def removeApprovee(self, user: User):
        """
        Remove a user from the approvers

        :param user: The user object to remove
        """
        service = self._polarion.getService('Tracker')
        service.removeApprovee(self.uri, user.id)
        self._reloadFromPolarion()

    def addApprovee(self, user: User, remove_others=False):
        """
        Adds a user as approvee

        :param user: The user object to add
        :param remove_others: Set to True to make the new user the only approver user.
        """
        service = self._polarion.getService('Tracker')

        if remove_others:
            current_users = self.getApproverUsers()
            for current_user in current_users:
                service.removeApprovee(self.uri, current_user.id)

        service.addApprovee(self.uri, user.id)
        self._reloadFromPolarion()

    def getApproverUsers(self):
        """
        Get an array of approval users

        :return: An array of User objects
        :rtype: User[]
        """
        assigned_users = []
        if self.approvals is not None:
            for approval in self.approvals.Approval:
                assigned_users.append(User(self._polarion, approval.user))
        return assigned_users

    def getAssignedUsers(self):
        """
        Get an array of assigned users

        :return: An array of User objects
        :rtype: User[]
        """
        assigned_users = []
        if self.assignee is not None:
            for user in self.assignee.User:
                assigned_users.append(User(self._polarion, user))
        return assigned_users

    def removeAssignee(self, user: User):
        """
        Remove a user from the assignees

        :param user: The user object to remove
        """
        service = self._polarion.getService('Tracker')
        service.removeAssignee(self.uri, user.id)
        self._reloadFromPolarion()

    def addAssignee(self, user: User, remove_others=False):
        """
        Adds a user as assignee

        :param user: The user object to add
        :param remove_others: Set to True to make the new user the only assigned user.
        """
        service = self._polarion.getService('Tracker')

        if remove_others:
            current_users = self.getAssignedUsers()
            for current_user in current_users:
                service.removeAssignee(self.uri, current_user.id)

        service.addAssignee(self.uri, user.id)
        self._reloadFromPolarion()

    def getStatusEnum(self):
        """
        tries to get the status enum of this workitem type
        When it fails to get it, the list will be empty

        :return: An array of strings of the statusses
        :rtype: string[]
        """
        try:
            enum = self._project.getEnum(f'{self.type.id}-status')
            return enum
        except Exception:
            return []

    def getResolutionEnum(self):
        """
        tries to get the resolution enum of this workitem type
        When it fails to get it, the list will be empty

        :return: An array of strings of the resolutions
        :rtype: string[]
        """
        try:
            enum = self._project.getEnum(f'{self.type.id}-resolution')
            return enum
        except Exception:
            return []

    def getSeverityEnum(self):
        """
        tries to get the severity enum of this workitem type
        When it fails to get it, the list will be empty

        :return: An array of strings of the severities
        :rtype: string[]
        """
        try:
            enum = self._project.getEnum(f'{self.type.id}-severity')
            return enum
        except Exception:
            return []

    def getAllowedCustomKeys(self):
        """
        Gets the list of keys that the workitem is allowed to have.

        :return: An array of strings of the keys
        :rtype: string[]
        """
        try:
            service = self._polarion.getService('Tracker')
            return service.getCustomFieldKeys(self.uri)
        except Exception:
            return []

    def isCustomFieldAllowed(self, key):
        """
        Checks if the custom field of a given key is allowed.

        :return: If the field is allowed
        :rtype: bool
        """
        return key in self.getAllowedCustomKeys()

    def getAvailableStatus(self):
        """
        Get all available status option for this workitem

        :return: An array of string of the statusses
        :rtype: string[]
        """
        available_status = []
        service = self._polarion.getService('Tracker')
        av_status = service.getAvailableEnumOptionIdsForId(self.uri, 'status')
        for status in av_status:
            available_status.append(status.id)
        return available_status

    def getAvailableActionsDetails(self):
        """
        Get all actions option for this workitem with details

        :return: An array of dictionaries of the actions
        :rtype: dict[]
        """
        available_actions = []
        service = self._polarion.getService('Tracker')
        av_actions = service.getAvailableActions(self.uri)
        for action in av_actions:
            available_actions.append(action)
        return available_actions

    def getAvailableActions(self):
        """
        Get all actions option for this workitem without details

        :return: An array of strings of the actions
        :rtype: string[]
        """
        available_actions = []
        service = self._polarion.getService('Tracker')
        av_actions = service.getAvailableActions(self.uri)
        for action in av_actions:
            available_actions.append(action.nativeActionId)
        return available_actions

    def performAction(self, action_name):
        """
        Perform selected action. An exception will be thrown if some prerequisite is not set.

        :param action_name: string containing the action name
        """
        # get id from action name
        service = self._polarion.getService('Tracker')
        av_actions = service.getAvailableActions(self.uri)
        for action in av_actions:
            if action.nativeActionId == action_name or action.actionName == action_name:
                service.performWorkflowAction(self.uri, action.actionId)

    def performActionId(self, actionId: int):
        """
        Perform selected action. An exception will be thrown if some prerequisite is not set.

        :param actionId: number for the action to perform
        """
        service = self._polarion.getService('Tracker')
        service.performWorkflowAction(self.uri, actionId)

    def setStatus(self, status):
        """
        Sets the status opf the workitem and saves the workitem, not respecting any project configured limits or requirements.

        :param status: name of the status
        """
        if status in self.getAvailableStatus():
            self.status.id = status
            self.save()

    def getStatus(self):
        return self.status.id

    def getDescription(self):
        """
        Get a comment if available. The comment may contain HTML if edited in Polarion!

        :return: The content of the description, may contain HTML
        :rtype: string
        """
        if self.description is not None:
            return self.description.content
        return None

    def setDescription(self, description):
        """
        Sets the description and saves the workitem

        :param description: the description
        """
        self.description = self._polarion.TextType(
            content=description, type='text/html', contentLossy=False)
        self.save()

    def setResolution(self, resolution):
        """
        Sets the resolution and saves the workitem

        :param resolution: the resolution
        """

        if self.resolution is not None:
            self.resolution.id = resolution
        else:
            self.resolution = self._polarion.EnumOptionIdType(
                id=resolution)
        self.save()

    def hasTestSteps(self):
        """
        Checks if the workitem has test steps

        :return: True/False
        :rtype: boolean
        """
        if self._parsed_test_steps is None:
            self._buildTestStepsFromPolarion()

        if self._parsed_test_steps is not None:
            return len(self._parsed_test_steps) > 0
        return False

<<<<<<< HEAD
    def getTestSteps(self):
        if self._parsed_test_steps is None:
            self._buildTestStepsFromPolarion()

        return self._parsed_test_steps

    def getRawTestSteps(self):
        if self._polarion_item is not None and not self._polarion_item.unresolvable:
            try:
                # get the custom fields
                custom_fields = self.getAllowedCustomKeys()
                # check if any of the field has the test steps
                if any(field == 'testSteps' for field in custom_fields):
                    service_test = self._polarion.getService('TestManagement')
                    return service_test.getTestSteps(self.uri)
            except Exception as  e:
                # fail silently as there are probably not test steps for this workitem
                # todo: logging support
                pass
        return None

    def setTestSteps(self, test_steps):
        """

        :param test_steps:
        :type test_steps: TestTable or the TestStepArray directly obtained from getRawTestSteps
        :return:
        :rtype:
        """
        if isinstance(test_steps, TestTable):  # if the complete TestTable was passed, use only the needed part
            test_steps = test_steps.steps

        if self._polarion_test_steps is None:
            self._buildTestStepsFromPolarion()

        if self._polarion_test_steps is not None:
            if self._polarion_test_steps.keys is not None:

                # Sanity Checks here
                # 1. The format is as expected
                assert hasattr(test_steps, 'TestStep')
                assert len(test_steps.TestStep) > 0
                columns = [col.id for col in self._polarion_test_steps.keys.EnumOptionId]
                assert len(test_steps.TestStep[0].values.Text) == len(columns)
                for col in range(len(columns)):
                    assert test_steps.TestStep[0].values.Text[col].type == 'text/html' and \
                           isinstance(test_steps.TestStep[0].values.Text[col].content, str) and \
                           test_steps.TestStep[0].values.Text[col].contentLossy is False
                service_test = self._polarion.getService('TestManagement')
                service_test.setTestSteps(self.uri, test_steps)

    def getTestRuns(self, limit=-1):
        if not self.hasTestSteps():
            return None

        client = self._polarion.getService('TestManagement')
        polarion_test_runs = client.searchTestRunsWithFieldsLimited(self.id, 'Created', ['id'], limit)

        return [test_run.uri for test_run in polarion_test_runs]

    def addHyperlink(self, url, hyperlink_type: HyperlinkRoles):
=======
    def addHyperlink(self, url, hyperlink_type):
>>>>>>> 3e61527c
        """
        Adds a hyperlink to the workitem.

        :param url: The URL to add
        :param hyperlink_type: Select internal or external hyperlink. Can be a string for custom link types.
        """
        service = self._polarion.getService('Tracker')
        if isinstance(hyperlink_type, Enum):  # convert Enum to str
            hyperlink_type = hyperlink_type.value
        service.addHyperlink(self.uri, url, {'id': hyperlink_type})
        self._reloadFromPolarion()

    def removeHyperlink(self, url):
        """
        Removes the url from the workitem
        @param url: url to remove
        @return:
        """
        service = self._polarion.getService('Tracker')
        service.removeHyperlink(self.uri, url)
        self._reloadFromPolarion()

    def addLinkedItem(self, workitem, link_type):
        """
            Add a link to a workitem

            :param workitem: A workitem
            :param link_type: The link type
        """

        service = self._polarion.getService('Tracker')
        service.addLinkedItem(self.uri, workitem.uri, role={'id': link_type})
        self._reloadFromPolarion()
        workitem._reloadFromPolarion()

    def removeLinkedItem(self, workitem, role=None):
        """
        Remove the workitem from the linked items list. If the role is specified, the specified link will be removed.
        If not specified, all links with the workitem will be removed

        :param workitem: Workitem to be removed
        :param role: the role to remove
        :return: None
        """
        service = self._polarion.getService('Tracker')
        if role is not None:
            service.removeLinkedItem(self.uri, workitem.uri, role={'id': role})
        else:
            if self.linkedWorkItems is not None:
                for linked_item in self.linkedWorkItems.LinkedWorkItem:
                    if linked_item.workItemURI == workitem.uri:
                        service.removeLinkedItem(self.uri, linked_item.workItemURI, role=linked_item.role)
            if self.linkedWorkItemsDerived is not None:
                for linked_item in self.linkedWorkItemsDerived.LinkedWorkItem:
                    if linked_item.workItemURI == workitem.uri:
                        service.removeLinkedItem(linked_item.workItemURI, self.uri, role=linked_item.role)
        self._reloadFromPolarion()
        workitem._reloadFromPolarion()

    def hasAttachment(self):
        """
        Checks if the workitem has attachments

        :return: True/False
        :rtype: boolean
        """
        if self.attachments is not None:
            return True
        return False

    def getAttachment(self, id):
        """
        Get the attachment data

        :param id: The attachment id
        :return: list of bytes
        :rtype: bytes[]
        """
        service = self._polarion.getService('Tracker')
        return service.getAttachment(self.uri, id)

    def saveAttachmentAsFile(self, id, file_path):
        """
        Save an attachment to file.

        :param id: The attachment id
        :param file_path: File where to save the attachment
        """
        bin = self.getAttachment(id)
        with open(file_path, "wb") as file:
            file.write(bin)

    def deleteAttachment(self, id):
        """
        Delete an attachment.

        :param id: The attachment id
        """
        service = self._polarion.getService('Tracker')
        service.deleteAttachment(self.uri, id)
        self._reloadFromPolarion()

    def addAttachment(self, file_path, title):
        """
        Upload an attachment

        :param file_path: Source file to upload
        :param title: The title of the attachment
        """
        service = self._polarion.getService('Tracker')
        file_name = os.path.split(file_path)[1]
        with open(file_path, "rb") as file_content:
            service.createAttachment(self.uri, file_name, title, file_content.read())
        self._reloadFromPolarion()

    def updateAttachment(self, id, file_path, title):
        """
        Upload an attachment

        :param id: The attachment id
        :param file_path: Source file to upload
        :param title: The title of the attachment
        """
        service = self._polarion.getService('Tracker')
        file_name = os.path.split(file_path)[1]
        with open(file_path, "rb") as file_content:
            service.updateAttachment(self.uri, id, file_name, title, file_content.read())
        self._reloadFromPolarion()

    def delete(self):
        """
        Delete the work item in polarion
        """
        service = self._polarion.getService('Tracker')
        service.deleteWorkItem(self.uri)

    def moveToDocument(self, document, parent):
        """
        Move the work item into a document as a child of another workitem

        :param document: Target document
        :param parent: Parent workitem, None if it shall be placed as top item
        """
        service = self._polarion.getService('Tracker')
        service.moveWorkItemToDocument(self.uri, document.uri, parent.uri if parent is not None else xsd.const.Nil, -1,
                                       False)

    def save(self):
        """
        Update the workitem in polarion
        """
        updated_item = {}

        for attr, value in self._polarion_item.__dict__.items():
            for key in value:
                current_value = getattr(self, key)
                prev_value = getattr(self._original_polarion, key)
                if current_value != prev_value:
                    updated_item[key] = current_value
        if len(updated_item) > 0:
            updated_item['uri'] = self.uri
            service = self._polarion.getService('Tracker')
            service.updateWorkItem(updated_item)
            self._reloadFromPolarion()

    class WorkItemIterator:

        def __init__(self, polarion, linkedWorkItems):
            self._polarion = polarion
            self._linkedWorkItems = linkedWorkItems
            self._index = 0

        def __iter__(self):
            return self

        def __next__(self):

            try:
                obj = self._linkedWorkItems.LinkedWorkItem[self._index]
                self._index += 1
                try:
                    role = obj.role.id
                except AttributeError:
                    role = 'NA'
                uri = obj.workItemURI

                return role, uri
            except IndexError:
                raise StopIteration
            except AttributeError:
                raise StopIteration

    def iterateLinkedWorkItems(self):
        return Workitem.WorkItemIterator(self._polarion, self._polarion_item.linkedWorkItems)

    def iterateLinkedWorkItemsDerived(self):
        return Workitem.WorkItemIterator(self._polarion, self._polarion_item.linkedWorkItemsDerived)

    def _reloadFromPolarion(self):
        service = self._polarion.getService('Tracker')
        self._polarion_item = service.getWorkItemByUri(self._polarion_item.uri)
        self._buildWorkitemFromPolarion()
        self._original_polarion = copy.deepcopy(self._polarion_item)

    def __eq__(self, other):
        try:
            a = vars(self)
            b = vars(other)
        except Exception:
            return False
        return self._compareType(a, b)

    def __hash__(self):
        return hash(self.id)

    def _compareType(self, a, b):
        basic_types = [int, float,
                       bool, type(None), str, datetime, date]

        for key in a:
            if key.startswith('_'):
                # skip private types
                continue
            # first to a quick type compare to catch any easy differences
            if type(a[key]) == type(b[key]):
                if type(a[key]) in basic_types:
                    # direct compare capable
                    if a[key] != b[key]:
                        return False
                elif isinstance(a[key], list):
                    # special case for list items
                    if len(a[key]) != len(b[key]):
                        return False
                    for idx, sub_a in enumerate(a[key]):
                        self._compareType(sub_a, b[key][idx])
                else:
                    if not self._compareType(a[key], b[key]):
                        return False
            else:
                # exit, type mismatch
                return False
        # survived all exits, must be good then
        return True

    def __repr__(self):
        return f'{self._id}: {self._polarion_item.title}'

    def __str__(self):
        return self.__repr__()


class WorkitemCreator(Creator):
    def createFromUri(self, polarion, project, uri):
        return Workitem(polarion, project, None, uri)<|MERGE_RESOLUTION|>--- conflicted
+++ resolved
@@ -29,7 +29,10 @@
         assert any(field == 'testSteps' for field in custom_fields)
         service_test = test_template._polarion.getService('TestManagement')
         teststeps_template = service_test.getTestSteps(test_template.uri)
-        self.columns = [col.id for col in teststeps_template.keys.EnumOptionId]
+        if teststeps_template.keys and len(teststeps_template.keys.EnumOptionId) == 3:
+            self.columns = [col.id for col in teststeps_template.keys.EnumOptionId]
+        else:
+            self.columns = ['instruction', 'description', 'expectedResult']
         self.steps = test_template._polarion.ArrayOfTestStepType()
         self.step_type = test_template._polarion.TestStepType
         self.array_of_text_type = test_template._polarion.ArrayOfTextType
@@ -480,7 +483,6 @@
             return len(self._parsed_test_steps) > 0
         return False
 
-<<<<<<< HEAD
     def getTestSteps(self):
         if self._parsed_test_steps is None:
             self._buildTestStepsFromPolarion()
@@ -524,7 +526,9 @@
                 assert hasattr(test_steps, 'TestStep')
                 assert len(test_steps.TestStep) > 0
                 columns = [col.id for col in self._polarion_test_steps.keys.EnumOptionId]
-                assert len(test_steps.TestStep[0].values.Text) == len(columns)
+                if len(columns) == 2:
+                    self.columns = ['instruction', 'description', 'expectedResult']
+                # assert len(test_steps.TestStep[0].values.Text) == len(columns)
                 for col in range(len(columns)):
                     assert test_steps.TestStep[0].values.Text[col].type == 'text/html' and \
                            isinstance(test_steps.TestStep[0].values.Text[col].content, str) and \
@@ -542,14 +546,11 @@
         return [test_run.uri for test_run in polarion_test_runs]
 
     def addHyperlink(self, url, hyperlink_type: HyperlinkRoles):
-=======
-    def addHyperlink(self, url, hyperlink_type):
->>>>>>> 3e61527c
         """
         Adds a hyperlink to the workitem.
 
         :param url: The URL to add
-        :param hyperlink_type: Select internal or external hyperlink. Can be a string for custom link types.
+        :param hyperlink_type: Select internal or external hyperlink
         """
         service = self._polarion.getService('Tracker')
         if isinstance(hyperlink_type, Enum):  # convert Enum to str
@@ -721,7 +722,8 @@
             return self
 
         def __next__(self):
-
+            if self._linkedWorkItems is None:
+                raise StopIteration
             try:
                 obj = self._linkedWorkItems.LinkedWorkItem[self._index]
                 self._index += 1
